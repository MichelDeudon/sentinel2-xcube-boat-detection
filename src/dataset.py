import os
import numpy as np
import pandas as pd
import matplotlib.pyplot as plt
import plotly.express as px
from sklearn.model_selection import train_test_split, KFold
import skimage
from skimage.io import imread
import glob
import torch
from torch.utils.data import Dataset


def plot_geoloc(train_coordinates, val_coordinates=None):
    """
    Args:
        train_coordinates: list of (lat,lon)
        val_coordinates: list of (lat,lon)
    Returns:
        MapboxPlot of region
    """

    if val_coordinates is not None:
        df = pd.DataFrame(train_coordinates+val_coordinates, columns=['lat', 'lon'])
        df.insert(2, "focus", [0]*len(train_coordinates)+[1]*len(val_coordinates), True)
    else:
        df = pd.DataFrame(train_coordinates, columns=['lat', 'lon'])
        
    mapbox_access_token = os.environ['mapbox_access_token'] # Mapbox access token
    px.set_mapbox_access_token(mapbox_access_token)
    if val_coordinates is not None:
        fig = px.scatter_mapbox(df, lon="lon", lat="lat", color='focus', zoom=1, color_continuous_scale=px.colors.diverging.Picnic)
    else:
        fig = px.scatter_mapbox(df, lon="lon", lat="lat", zoom=1, color_continuous_scale=px.colors.diverging.Picnic)
    return fig



def getImageSetDirectories(data_dir='data/chips', band_list=['img_ndwi'], test_size=0.1, plot_coords=True,
                           plot_class_imbalance=True, use_KFold=False, seed=123):
    """ Return list of list of paths to filenames for training and validation (KFold)
    Args:
        data_dir: str, path to chips folder.
        band_list: list of str, from img_ndwi, img_02, img_03, img_04, img_08 and optionally bg_ndwi, bg_02, bg_03, bg_04, bg_08.
        test_size: float, proportion of locations for validation
        plot_coords: bool, plot coordinates with mapbox
        plot_class_imbalance: bool, plot target histograms (train, val labels)
        use_KFold: bool
    Returns:
        train_img_paths, val_img_paths: list of (list of list of str)
        fig: mapbox plot of coordinates if plot_coords is True. Otherwise, returns None.
    """
    
    coordinates = np.array(os.listdir(data_dir))

    def get_img_paths(coordinates):
        img_paths = []
<<<<<<< HEAD
        for subdir in coordinates:
            for band in band_list:
                img_paths.extend(glob.glob(os.path.join(data_dir, subdir, band + "*.png")))
        return np.array(img_paths)
=======
        for subdir in coords:
            for filename in os.listdir(os.path.join(data_dir,subdir)):
                if filename.startswith(band_list[0]):
                    filenames = [os.path.join(data_dir,subdir,filename)]
                    for band in band_list[1:]:
                        if band.startswith('bg'):
                            filenames.append(os.path.join(data_dir,subdir,band+'.png'))
                        elif band.startswith('img'):
                            filenames.append(os.path.join(data_dir,subdir,filename.replace(band_list[0],band)))
                    img_paths.append(filenames)
        img_paths = np.array(img_paths)
        return img_paths
    
>>>>>>> 727a04bf
    # select model by K Fold (high recall, low precision with min boat counts)
    if use_KFold is True:
        train_img_paths, val_img_paths = [], []
        lowest_val_mean = 9.
        kf = KFold(n_splits=int(1./test_size), random_state=seed, shuffle=True)
        for train_index, val_index in kf.split(coordinates):
            train_coordinates = coordinates[train_index]
            val_coordinates = coordinates[val_index]
            val_mean = np.mean([int(filename[0].split('y_')[-1][0]) for filename in get_img_paths(val_coordinates)]) # average number of boats in validation set
            if val_mean < lowest_val_mean: # min Fold select
                lowest_val_mean = val_mean
                train_img_paths = [get_img_paths(train_coordinates)]
                val_img_paths = [get_img_paths(val_coordinates)]
    # select model by random cross validation
    else:
        train_coordinates, val_coordinates = train_test_split(coordinates, test_size=test_size, random_state=seed, shuffle=True)
        train_img_paths = [get_img_paths(train_coordinates)]
        val_img_paths = [get_img_paths(val_coordinates)]
        
    if plot_coords is True:
        train_coords = [coord.replace('lat_','').split('_lon_') for coord in train_coordinates]
        train_coords = [ (float(coord[0].replace('_','.')), float(coord[1].replace('_','.'))) for coord in train_coords]
        val_coords = [coord.replace('lat_','').split('_lon_') for coord in val_coordinates]
        val_coords = [ (float(coord[0].replace('_','.')), float(coord[1].replace('_','.'))) for coord in val_coords]
        fig = plot_geoloc(list(train_coords), list(val_coords))
    else:
        fig = None
    
    if plot_class_imbalance is True:
        plt.figure(1, figsize=(20,5))
        for i,(train_list, val_list) in enumerate(zip(train_img_paths, val_img_paths)):
            plt.subplot(len(train_img_paths),2,1+i)
            plt.hist([int(filename[0].split('y_')[-1][0]) for filename in train_list], color='blue')
            plt.xlabel('label')
            plt.ylabel('counts (train)')
            plt.subplot(len(train_img_paths),2,1+i+len(train_img_paths))
            plt.hist([int(filename[0].split('y_')[-1][0]) for filename in val_list], color='red')
            plt.xlabel('label')
            plt.ylabel('counts (val)')
        plt.show()
        
    return train_img_paths, val_img_paths, fig


class S2_Dataset(Dataset):
    """ Derived Dataset class for loading imagery from an imset_dir."""

    def __init__(self, imset_dir, augment=True):
        super().__init__()
        self.img_paths = imset_dir
        self.augment = augment
        self.n_loc = len(np.unique(['/'.join(filenames[0].split('/')[:-1]) for filenames in self.img_paths]))
                    
    def __len__(self):
        return len(self.img_paths)        

    def __getitem__(self, index):
        """ Returns an ImageSet for the given index (int)."""   
        
        if not isinstance(index, int):
            raise KeyError('index must be int')
            
        imset = {}
        imset['img'] = np.stack([imread(filename) for filename in self.img_paths[index]],0)
        imset['y'] = float(self.img_paths[index][0].split('_y_')[-1].split('.')[0])
        imset['filename'] = self.img_paths[index][0]
        imset['n'] = float(len([1 for file in os.listdir('/'.join(imset['filename'].split('/')[:-1])) if file.startswith('img_08')]))
        
        if self.augment is True:
            h_flip, v_flip = np.random.rand(1)>0.5, np.random.rand(1)>0.5 # random flip
            if v_flip:
                imset['img'] = imset['img'][:,::-1]
            if h_flip:
                imset['img'] = imset['img'][:,:,::-1]
            k = np.random.randint(4) # random rotate
            imset['img'] = np.rot90(imset['img'], k=k, axes=(1,2))
            #CROP_SIZE = 10
            #crop_x = np.random.randint(0,CROP_SIZE)
            #crop_y = np.random.randint(0,CROP_SIZE)
            #imset['img'] = imset['img'][:,crop_x:-CROP_SIZE+crop_x,crop_y:-CROP_SIZE+crop_y]

        imset['img'] = torch.from_numpy(skimage.img_as_float(imset['img']))
        imset['y'] = torch.from_numpy(np.array([imset['y']]))
        imset['n'] = torch.from_numpy(np.array([imset['n']]))
        return imset

    
def plot_dataset(dataset, n_frames=14, n_rows=2, cmap='gray'):
    """ Plot dataset images. """
    fig = plt.figure(figsize=(16,5))
    for t in range(n_frames):
        plt.subplot(n_rows,n_frames//n_rows,1+t)
        imset = dataset[t]
        x = imset['img']
        y = int(imset['y'])
        plt.imshow(x[0], cmap=cmap)
        plt.xticks([])
        plt.yticks([])
        plt.title('Label {}'.format(y))
    fig.tight_layout()
    plt.show()<|MERGE_RESOLUTION|>--- conflicted
+++ resolved
@@ -55,26 +55,12 @@
 
     def get_img_paths(coordinates):
         img_paths = []
-<<<<<<< HEAD
+
         for subdir in coordinates:
             for band in band_list:
                 img_paths.extend(glob.glob(os.path.join(data_dir, subdir, band + "*.png")))
         return np.array(img_paths)
-=======
-        for subdir in coords:
-            for filename in os.listdir(os.path.join(data_dir,subdir)):
-                if filename.startswith(band_list[0]):
-                    filenames = [os.path.join(data_dir,subdir,filename)]
-                    for band in band_list[1:]:
-                        if band.startswith('bg'):
-                            filenames.append(os.path.join(data_dir,subdir,band+'.png'))
-                        elif band.startswith('img'):
-                            filenames.append(os.path.join(data_dir,subdir,filename.replace(band_list[0],band)))
-                    img_paths.append(filenames)
-        img_paths = np.array(img_paths)
-        return img_paths
     
->>>>>>> 727a04bf
     # select model by K Fold (high recall, low precision with min boat counts)
     if use_KFold is True:
         train_img_paths, val_img_paths = [], []
