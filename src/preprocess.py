import os
import sys
import json
import warnings
import numpy as np
from skimage.io import imsave
from skimage import img_as_ubyte
import matplotlib.pyplot as plt
import torch


def preprocess(cube, max_cloud_proba=0.1, nans_how='any', verbose=1, plot_NDWI=True):
    """ Preprocess cube for boat detect.
    
    Args:
        cube: xCube object with time dimension and (B03, B08, CLP) bands or (B03, B08, B04).
        max_cloud_proba: float in [0,1]. Default 0.005 will keep imagery 99.5% cloudless.
        nans_how: str, 'any' or 'all'.
        verbose: int or bool.
        plot_NDWI: bool. Default True will plot the NDWI layer.
    Return:
        cube: xCube object, preprocessed.
    """

    n_snaps = len(cube.time)
    cube = cube.dropna(dim='time',how=nans_how) # drop images w/ any nan
    if verbose:
        print('Keeping {}/{} images without nans'.format(len(cube.time), n_snaps))
        
    if hasattr(cube, 'CLP'):
        cube = cube.where(cube.CLP.mean(dim=('lat','lon'))<255*max_cloud_proba, drop=True) # sentinelhub cloud mask
    elif hasattr(cube, 'B03') and hasattr(cube, 'B04'):
        cloud_mask = ( (cube.B03>0.175)*(cube.B03>cube.B04) + (cube.B03>0.39) )>0 # cloud detector, reference (Braaten-Cohen-Yang, 2015)
        cube = cube.where(cloud_mask.mean(dim=('lat','lon'))<max_cloud_proba, drop=True)
    if verbose:
        print('Keeping {}/{} images {}% cloudless'.format(len(cube.time), n_snaps, 100*(1-max_cloud_proba))) # keep cloudless imagery
    
    ndwi = (cube.B03-cube.B08)/(cube.B03+cube.B08) # NDWI, reference (McFeeters, 1996)
    ndwi.attrs['long_name']='-NDWI'
    ndwi.attrs['units']='unitless'
    cube['NDWI']= -ndwi # add negative NDWI (high value for non water)
    if plot_NDWI:
        (-cube).NDWI.plot.imshow(col='time', col_wrap=4, cmap='RdYlBu') ##### plot False Color instead!!!
    cube['NDWI'] = (cube.NDWI+1.0)/2.0 # from [-1,1] to [0,1]
    cube = cube*(cube<1.0) # clip other bands to [0,1]
    background_ndwi = cube.NDWI.min(dim='time')
    return cube, background_ndwi


def cube2tensor(cube, max_cloud_proba=0.1, nans_how='any', verbose=1, plot_NDWI=True):
    """ Convert xcube to tensor and metadata"""
    cube, background_ndwi = preprocess(cube, max_cloud_proba=max_cloud_proba, nans_how=nans_how, verbose=1, plot_NDWI=plot_NDWI)
    timestamps = [str(t)[:10] for t in cube.time.values] # format yyyy-mm-dd
    array = np.stack([np.stack([cube.B08.values[t], background_ndwi.values], 0) for t in range(len(timestamps))], 0) # (T,C,H,W)
    #clp = np.stack([np.stack([cube.CLP.values[t]], 0) for t in range(len(timestamps))], 0) # (T,C,H,W)
    x = torch.from_numpy(array)
    #assert array.shape[1] == self.input_dim
    return x, timestamps
    

def plot_cube_and_background(cube, background_ndwi, t=0, figsize=(25,5), cmap='grey'):
    """ Plot a cube and background. 
    Args:
        cube: xCube object with time dimension and (B08,CLP) bands.
        background: xCube object with NDWI bands.
        t: int, time indexé
    """
<<<<<<< HEAD
    import matplotlib.pyplot as plt
    plt.figure(figsize=figsize)
=======
    plt.figure(figsize=(15,5))
>>>>>>> 497a7043
    plt.subplot(1,3,1)
    cube.B08.isel(time=t).plot(cmap=cmap)
    plt.subplot(1,3,2)
    cube.CLP.isel(time=t).plot(cmap=cmap)
    plt.subplot(1,3,3)
    background_ndwi.plot(cmap=cmap)
    plt.show()
    
    
def save_labels(cube, background_ndwi, label, lat_lon, data_dir='data/chips', label_filename='data/labels.json'):
    """ Save preprocessed imagery and labels to disk.
    Args:
        cube: xCube object with time dimension and (B02,B03,B04,B08,NDWI) bands.
        background: xCube object with (B02,B03,B04,B08,NDWI) bands.
        label: list of int, boat counts for each time stamps.
        lat_lon: tuple of floats, latitude and longitude in degrees.
        data_dir: str, path to chips folder.
        label_filename: str, path to filename of labels dict (for recovery).
    """

    if len(label) != len(cube.time):
        print('Error: Cube and Label have different length')
        return 0
    
    if not sys.warnoptions:
        warnings.simplefilter("ignore")
        
    os.makedirs(data_dir, exist_ok=True)
    subdir = 'lat_{}_lon_{}'.format(str(lat_lon[0]).replace('.','_'), str(lat_lon[1]).replace('.','_'))
    os.makedirs(os.path.join(data_dir,subdir), exist_ok=True)
    with open(label_filename, 'r') as f:
        label_file = json.load(f)
        if subdir not in label_file:
            label_file[subdir] = {}
    
    # save background + imagery and labels
    imsave(os.path.join(data_dir,subdir,'bg_ndwi.png'), img_as_ubyte(background_ndwi.values))
    for t, y in enumerate(label):
        snap_date = str(cube.isel(time=t).time.values)[:10]
        label_file[subdir][snap_date] = y
        imsave(os.path.join(data_dir,subdir,'img_03_t_{}_y_{}.png'.format(snap_date, y)), img_as_ubyte(cube.isel(time=t).B03.values))
        imsave(os.path.join(data_dir,subdir,'img_08_t_{}_y_{}.png'.format(snap_date, y)), img_as_ubyte(cube.isel(time=t).B08.values))
        imsave(os.path.join(data_dir,subdir,'img_clp_t_{}_y_{}.png'.format(snap_date, y)), img_as_ubyte(cube.isel(time=t).CLP.values))
    
    with open(label_filename, 'w') as f:
        json.dump(label_file, f)
        print('Saved {} labels for {}'.format(len(label), subdir))
    return 1


def save_cubes(cube, background_ndwi, lat_lon, data_dir='data/chips'):
    """ Save preprocessed imagery to disk.
    Args:
        cube: xCube object with time dimension and (B02,B03,B04,B08,NDWI) bands.
        background: xCube object with (B02,B03,B04,B08,NDWI) bands.
        lat_lon: tuple of floats, latitude and longitude in degrees.
        data_dir: str, path to chips folder.
    """
    import os
    import sys
    import warnings
    from skimage.io import imsave
    from skimage import img_as_ubyte

    if not sys.warnoptions:
        warnings.simplefilter("ignore")

    os.makedirs(data_dir, exist_ok=True)
    subdir = 'lat_{}_lon_{}'.format(str(lat_lon[0]).replace('.', '_'), str(lat_lon[1]).replace('.', '_'))
    os.makedirs(os.path.join(data_dir, subdir), exist_ok=True)
    # save background + imagery and labels
    imsave(os.path.join(data_dir, subdir, 'bg_ndwi.png'), img_as_ubyte(background_ndwi.values))
    for t in cube.time: # y is the account of ships in the image
        snap_date = str(t.values)[:10]

        imsave(os.path.join(data_dir, subdir, 'img_03_t_{}.png'.format(snap_date)),
               img_as_ubyte(cube.sel(time=t).B03.values))
        imsave(os.path.join(data_dir, subdir, 'img_08_t_{}.png'.format(snap_date)),
               img_as_ubyte(cube.sel(time=t).B08.values))
        imsave(os.path.join(data_dir, subdir, 'img_clp_t_{}.png'.format(snap_date)),
               img_as_ubyte(cube.sel(time=t).CLP.values))
        print('Saved cubes with timestamp {} under {}'.format(snap_date, subdir))<|MERGE_RESOLUTION|>--- conflicted
+++ resolved
@@ -65,12 +65,9 @@
         background: xCube object with NDWI bands.
         t: int, time indexé
     """
-<<<<<<< HEAD
     import matplotlib.pyplot as plt
     plt.figure(figsize=figsize)
-=======
-    plt.figure(figsize=(15,5))
->>>>>>> 497a7043
+
     plt.subplot(1,3,1)
     cube.B08.isel(time=t).plot(cmap=cmap)
     plt.subplot(1,3,2)
